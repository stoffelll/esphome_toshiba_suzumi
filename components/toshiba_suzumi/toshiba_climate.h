--- conflicted
+++ resolved
@@ -61,11 +61,8 @@
   select::Select *pwr_select_ = nullptr;
   sensor::Sensor *outdoor_temp_sensor_ = nullptr;
   bool horizontal_swing_ = false;
-<<<<<<< HEAD
   uint8_t min_temp_ = 17; // default min temp for units without 8° heating mode
-=======
   bool wifi_led_disabled_ = false;
->>>>>>> b1b3bdef
   select::Select *special_mode_select_ = nullptr;
 
   void enqueue_command_(const ToshibaCommand &command);
